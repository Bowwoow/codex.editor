/**
 * @class BlockSelection
 * @classdesc Manages Block selection with shortcut CMD+A and with mouse
 *
 * @module BlockSelection
 * @version 1.0.0
 */
import Module from '../__module';
import _ from '../utils';
import $ from '../dom';

import SelectionUtils from '../selection';

export default class BlockSelection extends Module {

  /**
   * Sanitizer Config
   * @return {SanitizerConfig}
   */
  private get sanitizerConfig() {
    return {
      p: {},
      h1: {},
      h2: {},
      h3: {},
      h4: {},
      h5: {},
      h6: {},
      ol: {},
      ul: {},
      li: {},
      br: true,
      img: {
        src: true,
        width: true,
        height: true,
      },
      a: {
        href: true,
      },
      b: {},
      i: {},
      u: {},
    };
  }

  /**
   * Flag used to define block selection
   * First CMD+A defines it as true and then second CMD+A selects all Blocks
   * @type {boolean}
   */
  private needToSelectAll: boolean = false;

  /**
   * Flag used to define native input selection
   * In this case we allow double CMD+A to select Block
   * @type {boolean}
   */
  private nativeInputSelected: boolean = false;

  /**
   * SelectionUtils instance
   * @type {SelectionUtils}
   */
  private selection: SelectionUtils;

  /**
   * Flag that identifies all Blocks selection
   * @return {boolean}
   */
  public get allBlocksSelected(): boolean {
    const { BlockManager } = this.Editor;

    return BlockManager.blocks.every( (block) => block.selected === true);
  }

  /**
   * Set selected all blocks
   * @param {boolean} state
   */
  public set allBlocksSelected(state: boolean) {
    const { BlockManager } = this.Editor;

    BlockManager.blocks.forEach( (block) => block.selected = state);
  }

  /**
   * Flag that identifies any Block selection
   * @return {boolean}
   */
  public get anyBlockSelected(): boolean {
    const { BlockManager } = this.Editor;

    return BlockManager.blocks.some( (block) => block.selected === true);
  }

  /**
   * Module Preparation
   * Registers Shortcuts CMD+A and CMD+C
   * to select all and copy them
   */
  public prepare(): void {
    const {Shortcuts, Listener} = this.Editor;

    /** Selection shortcut */
    Shortcuts.add({
      name: 'CMD+A',
      handler: (event) => {
        this.handleCommandA(event);
      },
    });

    /** Shortcut to copy selected blocks */
    Shortcuts.add({
      name: 'CMD+C',
      handler: (event) => {
        this.handleCommandC(event);
      },
    });

    this.selection = new SelectionUtils();

    /** Mouse Selection */
    const overlay = $.make('div', 'codex-editor-overlay', {});
    const overlayContainer = $.make('div', 'codex-editor-overlay__container', {});
    const overlayRectangle = $.make('div', 'codex-editor-overlay__rectangle', {});

    overlay.appendChild(overlayContainer);
    document.body.appendChild(overlay);

    let mousedown = false;
    let startX = 0;
    let startY = 0;

    let options = {
      root: this.Editor.UI.nodes.redactor,
    };

    let callback = function (entries, observer) {
      /* Content excerpted, show below */
      console.log('entries', entries);
      console.log('observer', observer);
    };

    const observer = new IntersectionObserver(callback, options);
    observer.observe(overlayRectangle);

    document.body.addEventListener('mousedown', (event) => {
      mousedown = true;
      startX = event.clientX;
      startY = event.clientY;

      overlayRectangle.style.left = `${startX}px`;
      overlayRectangle.style.top = `${startY}px`;
      overlayRectangle.style.bottom = `calc(100% - ${startY}px`;
      overlayRectangle.style.right = `calc(100% - ${startX}px`;

      overlayContainer.appendChild(overlayRectangle);
    }, false);

    document.body.addEventListener('mousemove', (event) => {
      if (mousedown) {
        event.preventDefault();

        // Depending on the position of the mouse relative to the starting point,
        // change the distance from the desired edge of the screen*/
        if (event.clientY >= startY) {
          overlayRectangle.style.top = `${startY}px`;
          overlayRectangle.style.bottom = `calc(100% - ${event.clientY}px`;
        } else {
          overlayRectangle.style.bottom = `calc(100% - ${startY}px`;
          overlayRectangle.style.top = `${event.clientY}px`;
        }

        if (event.clientX >= startX) {
          overlayRectangle.style.left = `${startX}px`;
          overlayRectangle.style.right = `calc(100% - ${event.clientX}px`;
        } else {
          overlayRectangle.style.right = `calc(100% - ${startX}px`;
          overlayRectangle.style.left = `${event.clientX}px`;
        }
      }
    }, false);

    document.body.addEventListener('mouseup', (event) => {
      mousedown = false;
      overlayContainer.removeChild(overlayRectangle);

      startX = 0;
      startY = 0;
    }, false);
  }

  /**
   * Clear selection from Blocks
   */
  public clearSelection(restoreSelection = false) {
<<<<<<< HEAD
    const {BlockManager} = this.Editor;
    const anyBlockSelected = BlockManager.blocks.findIndex((block) => block.selected === true) !== -1;
=======
    this.needToSelectAll = false;
    this.nativeInputSelected = false;
>>>>>>> d7238486

    if (!this.anyBlockSelected) {
      return;
    }

<<<<<<< HEAD
    this.needToSelectAll = false;
    BlockManager.blocks.forEach((block) => block.selected = false);

=======
>>>>>>> d7238486
    /**
     * restore selection when Block is already selected
     * but someone tries to write something.
     */
    if (restoreSelection) {
      this.selection.restore();
    }

    /** Now all blocks cleared */
    this.allBlocksSelected = false;
  }

  /**
   * First CMD+A Selects current focused blocks,
   * and consequent second CMD+A keypress selects all blocks
   *
   * @param {keydown} event
   */
  private handleCommandA(event): void {
    /** allow default selection on native inputs */
    if ($.isNativeInput(event.target) && !this.nativeInputSelected) {
      this.nativeInputSelected = true;
      return;
    }

    /** Prevent default selection */
    event.preventDefault();

    if (this.needToSelectAll) {
      this.selectAllBlocks();
      this.needToSelectAll = false;
    } else {
      this.selectBlockByIndex();
      this.needToSelectAll = true;
    }
  }

  /**
   * Copying selected blocks
   * Before putting to the clipboard we sanitize all blocks and then copy to the clipboard
   *
   * @param event
   */
  private handleCommandC(event): void {
<<<<<<< HEAD
    const {BlockManager, Sanitizer} = this.Editor;
    const anyBlockSelected = BlockManager.blocks.some((block) => block.selected === true);
=======
    const { BlockManager, Sanitizer } = this.Editor;
>>>>>>> d7238486

    if (!this.anyBlockSelected) {
      return;
    }

    /**
     * Prevent default copy
     * Remove "decline sound" on macOS
     */
    event.preventDefault();

    const fakeClipboard = $.make('div');

    BlockManager.blocks.filter((block) => block.selected)
      .forEach((block) => {
        /**
         * Make <p> tag that holds clean HTML
         */
        const cleanHTML = Sanitizer.clean(block.holder.innerHTML, this.sanitizerConfig);
        const fragment = $.make('p');

        fragment.innerHTML = cleanHTML;
        fakeClipboard.appendChild(fragment);
      });

    _.copyTextToClipboard(fakeClipboard.innerHTML);
  }

  /**
   * Select All Blocks
   * Each Block has selected setter that makes Block copyable
   */
  private selectAllBlocks() {
    const {BlockManager} = this.Editor;

<<<<<<< HEAD
    BlockManager.blocks.forEach((block) => block.selected = true);
=======
    this.allBlocksSelected = true;
>>>>>>> d7238486
  }

  /**
   * select Block
   * @param {number?} index - Block index according to the BlockManager's indexes
   */
  private selectBlockByIndex(index?) {
    const {BlockManager} = this.Editor;

    /**
     * Remove previous focused Block's state
     */
    BlockManager.clearFocused();

    let block;

    if (isNaN(index)) {
      block = BlockManager.currentBlock;
    } else {
      block = BlockManager.getBlockByIndex(index);
    }

    /** Save selection */
    this.selection.save();
    SelectionUtils.get()
      .removeAllRanges();

    block.selected = true;
  }
}<|MERGE_RESOLUTION|>--- conflicted
+++ resolved
@@ -100,7 +100,7 @@
    * to select all and copy them
    */
   public prepare(): void {
-    const {Shortcuts, Listener} = this.Editor;
+    const { Shortcuts } = this.Editor;
 
     /** Selection shortcut */
     Shortcuts.add({
@@ -195,24 +195,13 @@
    * Clear selection from Blocks
    */
   public clearSelection(restoreSelection = false) {
-<<<<<<< HEAD
-    const {BlockManager} = this.Editor;
-    const anyBlockSelected = BlockManager.blocks.findIndex((block) => block.selected === true) !== -1;
-=======
     this.needToSelectAll = false;
     this.nativeInputSelected = false;
->>>>>>> d7238486
 
     if (!this.anyBlockSelected) {
       return;
     }
 
-<<<<<<< HEAD
-    this.needToSelectAll = false;
-    BlockManager.blocks.forEach((block) => block.selected = false);
-
-=======
->>>>>>> d7238486
     /**
      * restore selection when Block is already selected
      * but someone tries to write something.
@@ -257,12 +246,7 @@
    * @param event
    */
   private handleCommandC(event): void {
-<<<<<<< HEAD
-    const {BlockManager, Sanitizer} = this.Editor;
-    const anyBlockSelected = BlockManager.blocks.some((block) => block.selected === true);
-=======
     const { BlockManager, Sanitizer } = this.Editor;
->>>>>>> d7238486
 
     if (!this.anyBlockSelected) {
       return;
@@ -276,8 +260,8 @@
 
     const fakeClipboard = $.make('div');
 
-    BlockManager.blocks.filter((block) => block.selected)
-      .forEach((block) => {
+    BlockManager.blocks.filter( (block) => block.selected )
+      .forEach( (block) => {
         /**
          * Make <p> tag that holds clean HTML
          */
@@ -286,7 +270,7 @@
 
         fragment.innerHTML = cleanHTML;
         fakeClipboard.appendChild(fragment);
-      });
+    });
 
     _.copyTextToClipboard(fakeClipboard.innerHTML);
   }
@@ -296,13 +280,9 @@
    * Each Block has selected setter that makes Block copyable
    */
   private selectAllBlocks() {
-    const {BlockManager} = this.Editor;
-
-<<<<<<< HEAD
-    BlockManager.blocks.forEach((block) => block.selected = true);
-=======
+    const { BlockManager } = this.Editor;
+
     this.allBlocksSelected = true;
->>>>>>> d7238486
   }
 
   /**
@@ -310,7 +290,7 @@
    * @param {number?} index - Block index according to the BlockManager's indexes
    */
   private selectBlockByIndex(index?) {
-    const {BlockManager} = this.Editor;
+    const { BlockManager } = this.Editor;
 
     /**
      * Remove previous focused Block's state
